export type AiImageClassificationInput = {
  image: number[];
};
export type AiImageClassificationOutput = {
  score?: number;
  label?: string;
}[];
export declare abstract class BaseAiImageClassification {
  inputs: AiImageClassificationInput;
  postProcessedOutputs: AiImageClassificationOutput;
}
export type AiImageToTextInput = {
  image: number[];
  prompt?: string;
  max_tokens?: number;
  temperature?: number;
  top_p?: number;
  top_k?: number;
  seed?: number;
  repetition_penalty?: number;
  frequency_penalty?: number;
  presence_penalty?: number;
  raw?: boolean;
  messages?: RoleScopedChatInput[];
};
export type AiImageToTextOutput = {
  description: string;
};
export declare abstract class BaseAiImageToText {
  inputs: AiImageToTextInput;
  postProcessedOutputs: AiImageToTextOutput;
}
export type AiImageTextToTextInput = {
  image: string;
  prompt?: string;
  max_tokens?: number;
  temperature?: number;
  ignore_eos?: boolean;
  top_p?: number;
  top_k?: number;
  seed?: number;
  repetition_penalty?: number;
  frequency_penalty?: number;
  presence_penalty?: number;
  raw?: boolean;
  messages?: RoleScopedChatInput[];
};
export type AiImageTextToTextOutput = {
  description: string;
};
export declare abstract class BaseAiImageTextToText {
  inputs: AiImageTextToTextInput;
  postProcessedOutputs: AiImageTextToTextOutput;
}
export type AiObjectDetectionInput = {
  image: number[];
};
export type AiObjectDetectionOutput = {
  score?: number;
  label?: string;
}[];
export declare abstract class BaseAiObjectDetection {
  inputs: AiObjectDetectionInput;
  postProcessedOutputs: AiObjectDetectionOutput;
}
export type AiSentenceSimilarityInput = {
  source: string;
  sentences: string[];
};
export type AiSentenceSimilarityOutput = number[];
export declare abstract class BaseAiSentenceSimilarity {
  inputs: AiSentenceSimilarityInput;
  postProcessedOutputs: AiSentenceSimilarityOutput;
}
export type AiAutomaticSpeechRecognitionInput = {
  audio: number[];
};
export type AiAutomaticSpeechRecognitionOutput = {
  text?: string;
  words?: {
    word: string;
    start: number;
    end: number;
  }[];
  vtt?: string;
};
export declare abstract class BaseAiAutomaticSpeechRecognition {
  inputs: AiAutomaticSpeechRecognitionInput;
  postProcessedOutputs: AiAutomaticSpeechRecognitionOutput;
}
export type AiSummarizationInput = {
  input_text: string;
  max_length?: number;
};
export type AiSummarizationOutput = {
  summary: string;
};
export declare abstract class BaseAiSummarization {
  inputs: AiSummarizationInput;
  postProcessedOutputs: AiSummarizationOutput;
}
export type AiTextClassificationInput = {
  text: string;
};
export type AiTextClassificationOutput = {
  score?: number;
  label?: string;
}[];
export declare abstract class BaseAiTextClassification {
  inputs: AiTextClassificationInput;
  postProcessedOutputs: AiTextClassificationOutput;
}
export type AiTextEmbeddingsInput = {
  text: string | string[];
};
export type AiTextEmbeddingsOutput = {
  shape: number[];
  data: number[][];
};
export declare abstract class BaseAiTextEmbeddings {
  inputs: AiTextEmbeddingsInput;
  postProcessedOutputs: AiTextEmbeddingsOutput;
}
export type RoleScopedChatInput = {
  role: "user" | "assistant" | "system" | "tool" | (string & NonNullable<unknown>);
  content: string;
  name?: string;
};
export type AiTextGenerationToolLegacyInput = {
  name: string;
  description: string;
  parameters?: {
    type: "object" | (string & NonNullable<unknown>);
    properties: {
      [key: string]: {
        type: string;
        description?: string;
      };
    };
    required: string[];
  };
};
export type AiTextGenerationToolInput = {
  type: "function" | (string & NonNullable<unknown>);
  function: {
    name: string;
    description: string;
    parameters?: {
      type: "object" | (string & NonNullable<unknown>);
      properties: {
        [key: string]: {
          type: string;
          description?: string;
        };
      };
      required: string[];
    };
  };
};
export type AiTextGenerationFunctionsInput = {
  name: string;
  code: string;
};
export type AiTextGenerationResponseFormat = {
  type: string;
  json_schema?: any;
};
export type AiTextGenerationInput = {
  prompt?: string;
  raw?: boolean;
  stream?: boolean;
  max_tokens?: number;
  temperature?: number;
  top_p?: number;
  top_k?: number;
  seed?: number;
  repetition_penalty?: number;
  frequency_penalty?: number;
  presence_penalty?: number;
  messages?: RoleScopedChatInput[];
  response_format?: AiTextGenerationResponseFormat;
  tools?: AiTextGenerationToolInput[] | AiTextGenerationToolLegacyInput[] | (object & NonNullable<unknown>);
  functions?: AiTextGenerationFunctionsInput[];
};
export type AiTextGenerationOutput = {
  response?: string;
  tool_calls?: {
    name: string;
    arguments: unknown;
  }[];
};
export declare abstract class BaseAiTextGeneration {
  inputs: AiTextGenerationInput;
  postProcessedOutputs: AiTextGenerationOutput;
}
export type AiTextToSpeechInput = {
  prompt: string;
  lang?: string;
};
export type AiTextToSpeechOutput =
  | Uint8Array
  | {
      audio: string;
    };
export declare abstract class BaseAiTextToSpeech {
  inputs: AiTextToSpeechInput;
  postProcessedOutputs: AiTextToSpeechOutput;
}
export type AiTextToImageInput = {
  prompt: string;
  negative_prompt?: string;
  height?: number;
  width?: number;
  image?: number[];
  image_b64?: string;
  mask?: number[];
  num_steps?: number;
  strength?: number;
  guidance?: number;
  seed?: number;
};
export type AiTextToImageOutput = ReadableStream<Uint8Array>;
export declare abstract class BaseAiTextToImage {
  inputs: AiTextToImageInput;
  postProcessedOutputs: AiTextToImageOutput;
}
export type AiTranslationInput = {
  text: string;
  target_lang: string;
  source_lang?: string;
};
export type AiTranslationOutput = {
  translated_text?: string;
};
export declare abstract class BaseAiTranslation {
  inputs: AiTranslationInput;
  postProcessedOutputs: AiTranslationOutput;
}
export type Ai_Cf_Baai_Bge_Base_En_V1_5_Input =
  | {
      text: string | string[];
      /**
       * The pooling method used in the embedding process. `cls` pooling will generate more accurate embeddings on larger inputs - however, embeddings created with cls pooling are not compatible with embeddings generated with mean pooling. The default pooling method is `mean` in order for this to not be a breaking change, but we highly suggest using the new `cls` pooling for better accuracy.
       */
      pooling?: "mean" | "cls";
    }
  | {
      /**
       * Batch of the embeddings requests to run using async-queue
       */
      requests: {
        text: string | string[];
        /**
         * The pooling method used in the embedding process. `cls` pooling will generate more accurate embeddings on larger inputs - however, embeddings created with cls pooling are not compatible with embeddings generated with mean pooling. The default pooling method is `mean` in order for this to not be a breaking change, but we highly suggest using the new `cls` pooling for better accuracy.
         */
        pooling?: "mean" | "cls";
      }[];
    };
export type Ai_Cf_Baai_Bge_Base_En_V1_5_Output =
  | {
      shape?: number[];
      /**
       * Embeddings of the requested text values
       */
      data?: number[][];
      /**
       * The pooling method used in the embedding process.
       */
      pooling?: "mean" | "cls";
    }
  | AsyncResponse;
export interface AsyncResponse {
  /**
   * The async request id that can be used to obtain the results.
   */
  request_id?: string;
}
export declare abstract class Base_Ai_Cf_Baai_Bge_Base_En_V1_5 {
  inputs: Ai_Cf_Baai_Bge_Base_En_V1_5_Input;
  postProcessedOutputs: Ai_Cf_Baai_Bge_Base_En_V1_5_Output;
}
export type Ai_Cf_Openai_Whisper_Input =
  | string
  | {
      /**
       * An array of integers that represent the audio data constrained to 8-bit unsigned integer values
       */
      audio: number[];
    };
export interface Ai_Cf_Openai_Whisper_Output {
  /**
   * The transcription
   */
  text: string;
  word_count?: number;
  words?: {
    word?: string;
    /**
     * The second this word begins in the recording
     */
    start?: number;
    /**
     * The ending second when the word completes
     */
    end?: number;
  }[];
  vtt?: string;
}
export declare abstract class Base_Ai_Cf_Openai_Whisper {
  inputs: Ai_Cf_Openai_Whisper_Input;
  postProcessedOutputs: Ai_Cf_Openai_Whisper_Output;
}
export type Ai_Cf_Meta_M2M100_1_2B_Input =
  | {
      /**
       * The text to be translated
       */
      text: string;
      /**
       * The language code of the source text (e.g., 'en' for English). Defaults to 'en' if not specified
       */
      source_lang?: string;
      /**
       * The language code to translate the text into (e.g., 'es' for Spanish)
       */
      target_lang: string;
    }
  | {
      /**
       * Batch of the embeddings requests to run using async-queue
       */
      requests: {
        /**
         * The text to be translated
         */
        text: string;
        /**
         * The language code of the source text (e.g., 'en' for English). Defaults to 'en' if not specified
         */
        source_lang?: string;
        /**
         * The language code to translate the text into (e.g., 'es' for Spanish)
         */
        target_lang: string;
      }[];
    };
export type Ai_Cf_Meta_M2M100_1_2B_Output =
  | {
      /**
       * The translated text in the target language
       */
      translated_text?: string;
    }
  | AsyncResponse;
export declare abstract class Base_Ai_Cf_Meta_M2M100_1_2B {
  inputs: Ai_Cf_Meta_M2M100_1_2B_Input;
  postProcessedOutputs: Ai_Cf_Meta_M2M100_1_2B_Output;
}
export type Ai_Cf_Baai_Bge_Small_En_V1_5_Input =
  | {
      text: string | string[];
      /**
       * The pooling method used in the embedding process. `cls` pooling will generate more accurate embeddings on larger inputs - however, embeddings created with cls pooling are not compatible with embeddings generated with mean pooling. The default pooling method is `mean` in order for this to not be a breaking change, but we highly suggest using the new `cls` pooling for better accuracy.
       */
      pooling?: "mean" | "cls";
    }
  | {
      /**
       * Batch of the embeddings requests to run using async-queue
       */
      requests: {
        text: string | string[];
        /**
         * The pooling method used in the embedding process. `cls` pooling will generate more accurate embeddings on larger inputs - however, embeddings created with cls pooling are not compatible with embeddings generated with mean pooling. The default pooling method is `mean` in order for this to not be a breaking change, but we highly suggest using the new `cls` pooling for better accuracy.
         */
        pooling?: "mean" | "cls";
      }[];
    };
export type Ai_Cf_Baai_Bge_Small_En_V1_5_Output =
  | {
      shape?: number[];
      /**
       * Embeddings of the requested text values
       */
      data?: number[][];
      /**
       * The pooling method used in the embedding process.
       */
      pooling?: "mean" | "cls";
    }
  | AsyncResponse;
export declare abstract class Base_Ai_Cf_Baai_Bge_Small_En_V1_5 {
  inputs: Ai_Cf_Baai_Bge_Small_En_V1_5_Input;
  postProcessedOutputs: Ai_Cf_Baai_Bge_Small_En_V1_5_Output;
}
export type Ai_Cf_Baai_Bge_Large_En_V1_5_Input =
  | {
      text: string | string[];
      /**
       * The pooling method used in the embedding process. `cls` pooling will generate more accurate embeddings on larger inputs - however, embeddings created with cls pooling are not compatible with embeddings generated with mean pooling. The default pooling method is `mean` in order for this to not be a breaking change, but we highly suggest using the new `cls` pooling for better accuracy.
       */
      pooling?: "mean" | "cls";
    }
  | {
      /**
       * Batch of the embeddings requests to run using async-queue
       */
      requests: {
        text: string | string[];
        /**
         * The pooling method used in the embedding process. `cls` pooling will generate more accurate embeddings on larger inputs - however, embeddings created with cls pooling are not compatible with embeddings generated with mean pooling. The default pooling method is `mean` in order for this to not be a breaking change, but we highly suggest using the new `cls` pooling for better accuracy.
         */
        pooling?: "mean" | "cls";
      }[];
    };
export type Ai_Cf_Baai_Bge_Large_En_V1_5_Output =
  | {
      shape?: number[];
      /**
       * Embeddings of the requested text values
       */
      data?: number[][];
      /**
       * The pooling method used in the embedding process.
       */
      pooling?: "mean" | "cls";
    }
  | AsyncResponse;
export declare abstract class Base_Ai_Cf_Baai_Bge_Large_En_V1_5 {
  inputs: Ai_Cf_Baai_Bge_Large_En_V1_5_Input;
  postProcessedOutputs: Ai_Cf_Baai_Bge_Large_En_V1_5_Output;
}
export type Ai_Cf_Unum_Uform_Gen2_Qwen_500M_Input =
  | string
  | {
      /**
       * The input text prompt for the model to generate a response.
       */
      prompt?: string;
      /**
       * If true, a chat template is not applied and you must adhere to the specific model's expected formatting.
       */
      raw?: boolean;
      /**
       * Controls the creativity of the AI's responses by adjusting how many possible words it considers. Lower values make outputs more predictable; higher values allow for more varied and creative responses.
       */
      top_p?: number;
      /**
       * Limits the AI to choose from the top 'k' most probable words. Lower values make responses more focused; higher values introduce more variety and potential surprises.
       */
      top_k?: number;
      /**
       * Random seed for reproducibility of the generation.
       */
      seed?: number;
      /**
       * Penalty for repeated tokens; higher values discourage repetition.
       */
      repetition_penalty?: number;
      /**
       * Decreases the likelihood of the model repeating the same lines verbatim.
       */
      frequency_penalty?: number;
      /**
       * Increases the likelihood of the model introducing new topics.
       */
      presence_penalty?: number;
      image: number[] | (string & NonNullable<unknown>);
      /**
       * The maximum number of tokens to generate in the response.
       */
      max_tokens?: number;
    };
export interface Ai_Cf_Unum_Uform_Gen2_Qwen_500M_Output {
  description?: string;
}
export declare abstract class Base_Ai_Cf_Unum_Uform_Gen2_Qwen_500M {
  inputs: Ai_Cf_Unum_Uform_Gen2_Qwen_500M_Input;
  postProcessedOutputs: Ai_Cf_Unum_Uform_Gen2_Qwen_500M_Output;
}
export type Ai_Cf_Openai_Whisper_Tiny_En_Input =
  | string
  | {
      /**
       * An array of integers that represent the audio data constrained to 8-bit unsigned integer values
       */
      audio: number[];
    };
export interface Ai_Cf_Openai_Whisper_Tiny_En_Output {
  /**
   * The transcription
   */
  text: string;
  word_count?: number;
  words?: {
    word?: string;
    /**
     * The second this word begins in the recording
     */
    start?: number;
    /**
     * The ending second when the word completes
     */
    end?: number;
  }[];
  vtt?: string;
}
export declare abstract class Base_Ai_Cf_Openai_Whisper_Tiny_En {
  inputs: Ai_Cf_Openai_Whisper_Tiny_En_Input;
  postProcessedOutputs: Ai_Cf_Openai_Whisper_Tiny_En_Output;
}
export interface Ai_Cf_Openai_Whisper_Large_V3_Turbo_Input {
  /**
   * Base64 encoded value of the audio data.
   */
  audio: string;
  /**
   * Supported tasks are 'translate' or 'transcribe'.
   */
  task?: string;
  /**
   * The language of the audio being transcribed or translated.
   */
  language?: string;
  /**
   * Preprocess the audio with a voice activity detection model.
   */
  vad_filter?: boolean;
  /**
   * A text prompt to help provide context to the model on the contents of the audio.
   */
  initial_prompt?: string;
  /**
   * The prefix it appended the the beginning of the output of the transcription and can guide the transcription result.
   */
  prefix?: string;
}
export interface Ai_Cf_Openai_Whisper_Large_V3_Turbo_Output {
  transcription_info?: {
    /**
     * The language of the audio being transcribed or translated.
     */
    language?: string;
    /**
     * The confidence level or probability of the detected language being accurate, represented as a decimal between 0 and 1.
     */
    language_probability?: number;
    /**
     * The total duration of the original audio file, in seconds.
     */
    duration?: number;
    /**
     * The duration of the audio after applying Voice Activity Detection (VAD) to remove silent or irrelevant sections, in seconds.
     */
    duration_after_vad?: number;
  };
  /**
   * The complete transcription of the audio.
   */
  text: string;
  /**
   * The total number of words in the transcription.
   */
  word_count?: number;
  segments?: {
    /**
     * The starting time of the segment within the audio, in seconds.
     */
    start?: number;
    /**
     * The ending time of the segment within the audio, in seconds.
     */
    end?: number;
    /**
     * The transcription of the segment.
     */
    text?: string;
    /**
     * The temperature used in the decoding process, controlling randomness in predictions. Lower values result in more deterministic outputs.
     */
    temperature?: number;
    /**
     * The average log probability of the predictions for the words in this segment, indicating overall confidence.
     */
    avg_logprob?: number;
    /**
     * The compression ratio of the input to the output, measuring how much the text was compressed during the transcription process.
     */
    compression_ratio?: number;
    /**
     * The probability that the segment contains no speech, represented as a decimal between 0 and 1.
     */
    no_speech_prob?: number;
    words?: {
      /**
       * The individual word transcribed from the audio.
       */
      word?: string;
      /**
       * The starting time of the word within the audio, in seconds.
       */
      start?: number;
      /**
       * The ending time of the word within the audio, in seconds.
       */
      end?: number;
    }[];
  }[];
  /**
   * The transcription in WebVTT format, which includes timing and text information for use in subtitles.
   */
  vtt?: string;
}
export declare abstract class Base_Ai_Cf_Openai_Whisper_Large_V3_Turbo {
  inputs: Ai_Cf_Openai_Whisper_Large_V3_Turbo_Input;
  postProcessedOutputs: Ai_Cf_Openai_Whisper_Large_V3_Turbo_Output;
}
export type Ai_Cf_Baai_Bge_M3_Input =
  | BGEM3InputQueryAndContexts
  | BGEM3InputEmbedding
  | {
      /**
       * Batch of the embeddings requests to run using async-queue
       */
      requests: (BGEM3InputQueryAndContexts1 | BGEM3InputEmbedding1)[];
    };
export interface BGEM3InputQueryAndContexts {
  /**
   * A query you wish to perform against the provided contexts. If no query is provided the model with respond with embeddings for contexts
   */
  query?: string;
  /**
   * List of provided contexts. Note that the index in this array is important, as the response will refer to it.
   */
  contexts: {
    /**
     * One of the provided context content
     */
    text?: string;
  }[];
  /**
   * When provided with too long context should the model error out or truncate the context to fit?
   */
  truncate_inputs?: boolean;
}
export interface BGEM3InputEmbedding {
  text: string | string[];
  /**
   * When provided with too long context should the model error out or truncate the context to fit?
   */
  truncate_inputs?: boolean;
}
export interface BGEM3InputQueryAndContexts1 {
  /**
   * A query you wish to perform against the provided contexts. If no query is provided the model with respond with embeddings for contexts
   */
  query?: string;
  /**
   * List of provided contexts. Note that the index in this array is important, as the response will refer to it.
   */
  contexts: {
    /**
     * One of the provided context content
     */
    text?: string;
  }[];
  /**
   * When provided with too long context should the model error out or truncate the context to fit?
   */
  truncate_inputs?: boolean;
}
export interface BGEM3InputEmbedding1 {
  text: string | string[];
  /**
   * When provided with too long context should the model error out or truncate the context to fit?
   */
  truncate_inputs?: boolean;
}
export type Ai_Cf_Baai_Bge_M3_Output =
  | BGEM3OuputQuery
  | BGEM3OutputEmbeddingForContexts
  | BGEM3OuputEmbedding
  | AsyncResponse;
export interface BGEM3OuputQuery {
  response?: {
    /**
     * Index of the context in the request
     */
    id?: number;
    /**
     * Score of the context under the index.
     */
    score?: number;
  }[];
}
export interface BGEM3OutputEmbeddingForContexts {
  response?: number[][];
  shape?: number[];
  /**
   * The pooling method used in the embedding process.
   */
  pooling?: "mean" | "cls";
}
export interface BGEM3OuputEmbedding {
  shape?: number[];
  /**
   * Embeddings of the requested text values
   */
  data?: number[][];
  /**
   * The pooling method used in the embedding process.
   */
  pooling?: "mean" | "cls";
}
export declare abstract class Base_Ai_Cf_Baai_Bge_M3 {
  inputs: Ai_Cf_Baai_Bge_M3_Input;
  postProcessedOutputs: Ai_Cf_Baai_Bge_M3_Output;
}
export interface Ai_Cf_Black_Forest_Labs_Flux_1_Schnell_Input {
  /**
   * A text description of the image you want to generate.
   */
  prompt: string;
  /**
   * The number of diffusion steps; higher values can improve quality but take longer.
   */
  steps?: number;
}
export interface Ai_Cf_Black_Forest_Labs_Flux_1_Schnell_Output {
  /**
   * The generated image in Base64 format.
   */
  image?: string;
}
export declare abstract class Base_Ai_Cf_Black_Forest_Labs_Flux_1_Schnell {
  inputs: Ai_Cf_Black_Forest_Labs_Flux_1_Schnell_Input;
  postProcessedOutputs: Ai_Cf_Black_Forest_Labs_Flux_1_Schnell_Output;
}
export type Ai_Cf_Meta_Llama_3_2_11B_Vision_Instruct_Input = Prompt | Messages;
export interface Prompt {
  /**
   * The input text prompt for the model to generate a response.
   */
  prompt: string;
  image?: number[] | (string & NonNullable<unknown>);
  /**
   * If true, a chat template is not applied and you must adhere to the specific model's expected formatting.
   */
  raw?: boolean;
  /**
   * If true, the response will be streamed back incrementally using SSE, Server Sent Events.
   */
  stream?: boolean;
  /**
   * The maximum number of tokens to generate in the response.
   */
  max_tokens?: number;
  /**
   * Controls the randomness of the output; higher values produce more random results.
   */
  temperature?: number;
  /**
   * Adjusts the creativity of the AI's responses by controlling how many possible words it considers. Lower values make outputs more predictable; higher values allow for more varied and creative responses.
   */
  top_p?: number;
  /**
   * Limits the AI to choose from the top 'k' most probable words. Lower values make responses more focused; higher values introduce more variety and potential surprises.
   */
  top_k?: number;
  /**
   * Random seed for reproducibility of the generation.
   */
  seed?: number;
  /**
   * Penalty for repeated tokens; higher values discourage repetition.
   */
  repetition_penalty?: number;
  /**
   * Decreases the likelihood of the model repeating the same lines verbatim.
   */
  frequency_penalty?: number;
  /**
   * Increases the likelihood of the model introducing new topics.
   */
  presence_penalty?: number;
  /**
   * Name of the LoRA (Low-Rank Adaptation) model to fine-tune the base model.
   */
  lora?: string;
}
export interface Messages {
  /**
   * An array of message objects representing the conversation history.
   */
  messages: {
    /**
     * The role of the message sender (e.g., 'user', 'assistant', 'system', 'tool').
     */
    role?: string;
    /**
     * The tool call id. Must be supplied for tool calls for Mistral-3. If you don't know what to put here you can fall back to 000000001
     */
    tool_call_id?: string;
    content?:
      | string
      | {
          /**
           * Type of the content provided
           */
          type?: string;
          text?: string;
          image_url?: {
            /**
             * image uri with data (e.g. data:image/jpeg;base64,/9j/...). HTTP URL will not be accepted
             */
            url?: string;
          };
        }[]
      | {
          /**
           * Type of the content provided
           */
          type?: string;
          text?: string;
          image_url?: {
            /**
             * image uri with data (e.g. data:image/jpeg;base64,/9j/...). HTTP URL will not be accepted
             */
            url?: string;
          };
        };
  }[];
  image?: number[] | (string & NonNullable<unknown>);
  functions?: {
    name: string;
    code: string;
  }[];
  /**
   * A list of tools available for the assistant to use.
   */
  tools?: (
    | {
        /**
         * The name of the tool. More descriptive the better.
         */
        name: string;
        /**
         * A brief description of what the tool does.
         */
        description: string;
        /**
         * Schema defining the parameters accepted by the tool.
         */
        parameters: {
          /**
           * The type of the parameters object (usually 'object').
           */
          type: string;
          /**
           * List of required parameter names.
           */
          required?: string[];
          /**
           * Definitions of each parameter.
           */
          properties: {
            [k: string]: {
              /**
               * The data type of the parameter.
               */
              type: string;
              /**
               * A description of the expected parameter.
               */
              description: string;
            };
          };
        };
      }
    | {
        /**
         * Specifies the type of tool (e.g., 'function').
         */
        type: string;
        /**
         * Details of the function tool.
         */
        function: {
          /**
           * The name of the function.
           */
          name: string;
          /**
           * A brief description of what the function does.
           */
          description: string;
          /**
           * Schema defining the parameters accepted by the function.
           */
          parameters: {
            /**
             * The type of the parameters object (usually 'object').
             */
            type: string;
            /**
             * List of required parameter names.
             */
            required?: string[];
            /**
             * Definitions of each parameter.
             */
            properties: {
              [k: string]: {
                /**
                 * The data type of the parameter.
                 */
                type: string;
                /**
                 * A description of the expected parameter.
                 */
                description: string;
              };
            };
          };
        };
      }
  )[];
  /**
   * If true, the response will be streamed back incrementally.
   */
  stream?: boolean;
  /**
   * The maximum number of tokens to generate in the response.
   */
  max_tokens?: number;
  /**
   * Controls the randomness of the output; higher values produce more random results.
   */
  temperature?: number;
  /**
   * Controls the creativity of the AI's responses by adjusting how many possible words it considers. Lower values make outputs more predictable; higher values allow for more varied and creative responses.
   */
  top_p?: number;
  /**
   * Limits the AI to choose from the top 'k' most probable words. Lower values make responses more focused; higher values introduce more variety and potential surprises.
   */
  top_k?: number;
  /**
   * Random seed for reproducibility of the generation.
   */
  seed?: number;
  /**
   * Penalty for repeated tokens; higher values discourage repetition.
   */
  repetition_penalty?: number;
  /**
   * Decreases the likelihood of the model repeating the same lines verbatim.
   */
  frequency_penalty?: number;
  /**
   * Increases the likelihood of the model introducing new topics.
   */
  presence_penalty?: number;
}
export type Ai_Cf_Meta_Llama_3_2_11B_Vision_Instruct_Output = {
  /**
   * The generated text response from the model
   */
  response?: string;
  /**
   * An array of tool calls requests made during the response generation
   */
  tool_calls?: {
    /**
     * The arguments passed to be passed to the tool call request
     */
    arguments?: object;
    /**
     * The name of the tool to be called
     */
    name?: string;
  }[];
};
export declare abstract class Base_Ai_Cf_Meta_Llama_3_2_11B_Vision_Instruct {
  inputs: Ai_Cf_Meta_Llama_3_2_11B_Vision_Instruct_Input;
  postProcessedOutputs: Ai_Cf_Meta_Llama_3_2_11B_Vision_Instruct_Output;
}
export type Ai_Cf_Meta_Llama_3_3_70B_Instruct_Fp8_Fast_Input =
  | Meta_Llama_3_3_70B_Instruct_Fp8_Fast_Prompt
  | Meta_Llama_3_3_70B_Instruct_Fp8_Fast_Messages
  | AsyncBatch;
export interface Meta_Llama_3_3_70B_Instruct_Fp8_Fast_Prompt {
  /**
   * The input text prompt for the model to generate a response.
   */
  prompt: string;
  /**
   * Name of the LoRA (Low-Rank Adaptation) model to fine-tune the base model.
   */
  lora?: string;
  response_format?: JSONMode;
  /**
   * If true, a chat template is not applied and you must adhere to the specific model's expected formatting.
   */
  raw?: boolean;
  /**
   * If true, the response will be streamed back incrementally using SSE, Server Sent Events.
   */
  stream?: boolean;
  /**
   * The maximum number of tokens to generate in the response.
   */
  max_tokens?: number;
  /**
   * Controls the randomness of the output; higher values produce more random results.
   */
  temperature?: number;
  /**
   * Adjusts the creativity of the AI's responses by controlling how many possible words it considers. Lower values make outputs more predictable; higher values allow for more varied and creative responses.
   */
  top_p?: number;
  /**
   * Limits the AI to choose from the top 'k' most probable words. Lower values make responses more focused; higher values introduce more variety and potential surprises.
   */
  top_k?: number;
  /**
   * Random seed for reproducibility of the generation.
   */
<<<<<<< HEAD
  seed?: number;
=======
  query: string;
>>>>>>> 52f83bad
  /**
   * Penalty for repeated tokens; higher values discourage repetition.
   */
  repetition_penalty?: number;
  /**
   * Decreases the likelihood of the model repeating the same lines verbatim.
   */
  frequency_penalty?: number;
  /**
   * Increases the likelihood of the model introducing new topics.
   */
  presence_penalty?: number;
}
export interface JSONMode {
  type?: "json_object" | "json_schema";
  json_schema?: unknown;
}
export interface Meta_Llama_3_3_70B_Instruct_Fp8_Fast_Messages {
  /**
   * An array of message objects representing the conversation history.
   */
  messages: {
    /**
     * The role of the message sender (e.g., 'user', 'assistant', 'system', 'tool').
     */
    role: string;
    /**
     * The content of the message as a string.
     */
    content: string;
  }[];
  functions?: {
    name: string;
    code: string;
  }[];
  /**
   * A list of tools available for the assistant to use.
   */
  tools?: (
    | {
        /**
         * The name of the tool. More descriptive the better.
         */
        name: string;
        /**
         * A brief description of what the tool does.
         */
        description: string;
        /**
         * Schema defining the parameters accepted by the tool.
         */
        parameters: {
          /**
           * The type of the parameters object (usually 'object').
           */
          type: string;
          /**
           * List of required parameter names.
           */
          required?: string[];
          /**
           * Definitions of each parameter.
           */
          properties: {
            [k: string]: {
              /**
               * The data type of the parameter.
               */
              type: string;
              /**
               * A description of the expected parameter.
               */
              description: string;
            };
          };
        };
      }
    | {
        /**
         * Specifies the type of tool (e.g., 'function').
         */
        type: string;
        /**
         * Details of the function tool.
         */
        function: {
          /**
           * The name of the function.
           */
          name: string;
          /**
           * A brief description of what the function does.
           */
          description: string;
          /**
           * Schema defining the parameters accepted by the function.
           */
          parameters: {
            /**
             * The type of the parameters object (usually 'object').
             */
            type: string;
            /**
             * List of required parameter names.
             */
            required?: string[];
            /**
             * Definitions of each parameter.
             */
            properties: {
              [k: string]: {
                /**
                 * The data type of the parameter.
                 */
                type: string;
                /**
                 * A description of the expected parameter.
                 */
                description: string;
              };
            };
          };
        };
      }
  )[];
  response_format?: JSONMode;
  /**
   * If true, a chat template is not applied and you must adhere to the specific model's expected formatting.
   */
  raw?: boolean;
  /**
   * If true, the response will be streamed back incrementally using SSE, Server Sent Events.
   */
  stream?: boolean;
  /**
   * The maximum number of tokens to generate in the response.
   */
  max_tokens?: number;
  /**
   * Controls the randomness of the output; higher values produce more random results.
   */
  temperature?: number;
  /**
   * Adjusts the creativity of the AI's responses by controlling how many possible words it considers. Lower values make outputs more predictable; higher values allow for more varied and creative responses.
   */
  top_p?: number;
  /**
   * Limits the AI to choose from the top 'k' most probable words. Lower values make responses more focused; higher values introduce more variety and potential surprises.
   */
  top_k?: number;
  /**
   * Random seed for reproducibility of the generation.
   */
  seed?: number;
  /**
   * Penalty for repeated tokens; higher values discourage repetition.
   */
  repetition_penalty?: number;
  /**
   * Decreases the likelihood of the model repeating the same lines verbatim.
   */
  frequency_penalty?: number;
  /**
   * Increases the likelihood of the model introducing new topics.
   */
  presence_penalty?: number;
}
export interface AsyncBatch {
  requests?: {
    /**
     * User-supplied reference. This field will be present in the response as well it can be used to reference the request and response. It's NOT validated to be unique.
     */
    external_reference?: string;
    /**
     * Prompt for the text generation model
     */
    prompt?: string;
    /**
     * If true, the response will be streamed back incrementally using SSE, Server Sent Events.
     */
    stream?: boolean;
    /**
     * The maximum number of tokens to generate in the response.
     */
    max_tokens?: number;
    /**
     * Controls the randomness of the output; higher values produce more random results.
     */
    temperature?: number;
    /**
     * Adjusts the creativity of the AI's responses by controlling how many possible words it considers. Lower values make outputs more predictable; higher values allow for more varied and creative responses.
     */
    top_p?: number;
    /**
     * Random seed for reproducibility of the generation.
     */
    seed?: number;
    /**
     * Penalty for repeated tokens; higher values discourage repetition.
     */
    repetition_penalty?: number;
    /**
     * Decreases the likelihood of the model repeating the same lines verbatim.
     */
    frequency_penalty?: number;
    /**
     * Increases the likelihood of the model introducing new topics.
     */
    presence_penalty?: number;
    response_format?: JSONMode;
  }[];
}
export type Ai_Cf_Meta_Llama_3_3_70B_Instruct_Fp8_Fast_Output =
  | {
      /**
       * The generated text response from the model
       */
      response: string;
      /**
       * Usage statistics for the inference request
       */
      usage?: {
        /**
         * Total number of tokens in input
         */
        prompt_tokens?: number;
        /**
         * Total number of tokens in output
         */
        completion_tokens?: number;
        /**
         * Total number of input and output tokens
         */
        total_tokens?: number;
      };
      /**
       * An array of tool calls requests made during the response generation
       */
      tool_calls?: {
        /**
         * The arguments passed to be passed to the tool call request
         */
        arguments?: object;
        /**
         * The name of the tool to be called
         */
        name?: string;
      }[];
    }
  | AsyncResponse;
export declare abstract class Base_Ai_Cf_Meta_Llama_3_3_70B_Instruct_Fp8_Fast {
  inputs: Ai_Cf_Meta_Llama_3_3_70B_Instruct_Fp8_Fast_Input;
  postProcessedOutputs: Ai_Cf_Meta_Llama_3_3_70B_Instruct_Fp8_Fast_Output;
}
export interface Ai_Cf_Meta_Llama_Guard_3_8B_Input {
  /**
   * An array of message objects representing the conversation history.
   */
  messages: {
    /**
     * The role of the message sender must alternate between 'user' and 'assistant'.
     */
    role: "user" | "assistant";
    /**
     * The content of the message as a string.
     */
    content: string;
  }[];
  /**
   * The maximum number of tokens to generate in the response.
   */
  max_tokens?: number;
  /**
   * Controls the randomness of the output; higher values produce more random results.
   */
  temperature?: number;
  /**
   * Dictate the output format of the generated response.
   */
  response_format?: {
    /**
     * Set to json_object to process and output generated text as JSON.
     */
    type?: string;
  };
}
export interface Ai_Cf_Meta_Llama_Guard_3_8B_Output {
  response?:
    | string
    | {
        /**
         * Whether the conversation is safe or not.
         */
        safe?: boolean;
        /**
         * A list of what hazard categories predicted for the conversation, if the conversation is deemed unsafe.
         */
        categories?: string[];
      };
  /**
   * Usage statistics for the inference request
   */
  usage?: {
    /**
     * Total number of tokens in input
     */
    prompt_tokens?: number;
    /**
     * Total number of tokens in output
     */
    completion_tokens?: number;
    /**
     * Total number of input and output tokens
     */
    total_tokens?: number;
  };
}
export declare abstract class Base_Ai_Cf_Meta_Llama_Guard_3_8B {
  inputs: Ai_Cf_Meta_Llama_Guard_3_8B_Input;
  postProcessedOutputs: Ai_Cf_Meta_Llama_Guard_3_8B_Output;
}
export interface Ai_Cf_Baai_Bge_Reranker_Base_Input {
  /**
   * A query you wish to perform against the provided contexts.
   */
  /**
   * Number of returned results starting with the best score.
   */
  top_k?: number;
  /**
   * List of provided contexts. Note that the index in this array is important, as the response will refer to it.
   */
  contexts: {
    /**
     * One of the provided context content
     */
    text?: string;
  }[];
}
export interface Ai_Cf_Baai_Bge_Reranker_Base_Output {
  response?: {
    /**
     * Index of the context in the request
     */
    id?: number;
    /**
     * Score of the context under the index.
     */
    score?: number;
  }[];
}
export declare abstract class Base_Ai_Cf_Baai_Bge_Reranker_Base {
  inputs: Ai_Cf_Baai_Bge_Reranker_Base_Input;
  postProcessedOutputs: Ai_Cf_Baai_Bge_Reranker_Base_Output;
}
export type Ai_Cf_Qwen_Qwen2_5_Coder_32B_Instruct_Input =
  | Qwen2_5_Coder_32B_Instruct_Prompt
  | Qwen2_5_Coder_32B_Instruct_Messages;
export interface Qwen2_5_Coder_32B_Instruct_Prompt {
  /**
   * The input text prompt for the model to generate a response.
   */
  prompt: string;
  /**
   * Name of the LoRA (Low-Rank Adaptation) model to fine-tune the base model.
   */
  lora?: string;
  response_format?: JSONMode;
  /**
   * If true, a chat template is not applied and you must adhere to the specific model's expected formatting.
   */
  raw?: boolean;
  /**
   * If true, the response will be streamed back incrementally using SSE, Server Sent Events.
   */
  stream?: boolean;
  /**
   * The maximum number of tokens to generate in the response.
   */
  max_tokens?: number;
  /**
   * Controls the randomness of the output; higher values produce more random results.
   */
  temperature?: number;
  /**
   * Adjusts the creativity of the AI's responses by controlling how many possible words it considers. Lower values make outputs more predictable; higher values allow for more varied and creative responses.
   */
  top_p?: number;
  /**
   * Limits the AI to choose from the top 'k' most probable words. Lower values make responses more focused; higher values introduce more variety and potential surprises.
   */
  top_k?: number;
  /**
   * Random seed for reproducibility of the generation.
   */
  seed?: number;
  /**
   * Penalty for repeated tokens; higher values discourage repetition.
   */
  repetition_penalty?: number;
  /**
   * Decreases the likelihood of the model repeating the same lines verbatim.
   */
  frequency_penalty?: number;
  /**
   * Increases the likelihood of the model introducing new topics.
   */
  presence_penalty?: number;
}
export interface Qwen2_5_Coder_32B_Instruct_Messages {
  /**
   * An array of message objects representing the conversation history.
   */
  messages: {
    /**
     * The role of the message sender (e.g., 'user', 'assistant', 'system', 'tool').
     */
    role: string;
    /**
     * The content of the message as a string.
     */
    content: string;
  }[];
  functions?: {
    name: string;
    code: string;
  }[];
  /**
   * A list of tools available for the assistant to use.
   */
  tools?: (
    | {
        /**
         * The name of the tool. More descriptive the better.
         */
        name: string;
        /**
         * A brief description of what the tool does.
         */
        description: string;
        /**
         * Schema defining the parameters accepted by the tool.
         */
        parameters: {
          /**
           * The type of the parameters object (usually 'object').
           */
          type: string;
          /**
           * List of required parameter names.
           */
          required?: string[];
          /**
           * Definitions of each parameter.
           */
          properties: {
            [k: string]: {
              /**
               * The data type of the parameter.
               */
              type: string;
              /**
               * A description of the expected parameter.
               */
              description: string;
            };
          };
        };
      }
    | {
        /**
         * Specifies the type of tool (e.g., 'function').
         */
        type: string;
        /**
         * Details of the function tool.
         */
        function: {
          /**
           * The name of the function.
           */
          name: string;
          /**
           * A brief description of what the function does.
           */
          description: string;
          /**
           * Schema defining the parameters accepted by the function.
           */
          parameters: {
            /**
             * The type of the parameters object (usually 'object').
             */
            type: string;
            /**
             * List of required parameter names.
             */
            required?: string[];
            /**
             * Definitions of each parameter.
             */
            properties: {
              [k: string]: {
                /**
                 * The data type of the parameter.
                 */
                type: string;
                /**
                 * A description of the expected parameter.
                 */
                description: string;
              };
            };
          };
        };
      }
  )[];
  response_format?: JSONMode;
  /**
   * If true, a chat template is not applied and you must adhere to the specific model's expected formatting.
   */
  raw?: boolean;
  /**
   * If true, the response will be streamed back incrementally using SSE, Server Sent Events.
   */
  stream?: boolean;
  /**
   * The maximum number of tokens to generate in the response.
   */
  max_tokens?: number;
  /**
   * Controls the randomness of the output; higher values produce more random results.
   */
  temperature?: number;
  /**
   * Adjusts the creativity of the AI's responses by controlling how many possible words it considers. Lower values make outputs more predictable; higher values allow for more varied and creative responses.
   */
  top_p?: number;
  /**
   * Limits the AI to choose from the top 'k' most probable words. Lower values make responses more focused; higher values introduce more variety and potential surprises.
   */
  top_k?: number;
  /**
   * Random seed for reproducibility of the generation.
   */
  seed?: number;
  /**
   * Penalty for repeated tokens; higher values discourage repetition.
   */
  repetition_penalty?: number;
  /**
   * Decreases the likelihood of the model repeating the same lines verbatim.
   */
  frequency_penalty?: number;
  /**
   * Increases the likelihood of the model introducing new topics.
   */
  presence_penalty?: number;
}
export type Ai_Cf_Qwen_Qwen2_5_Coder_32B_Instruct_Output = {
  /**
   * The generated text response from the model
   */
  response: string;
  /**
   * Usage statistics for the inference request
   */
  usage?: {
    /**
     * Total number of tokens in input
     */
    prompt_tokens?: number;
    /**
     * Total number of tokens in output
     */
    completion_tokens?: number;
    /**
     * Total number of input and output tokens
     */
    total_tokens?: number;
  };
  /**
   * An array of tool calls requests made during the response generation
   */
  tool_calls?: {
    /**
     * The arguments passed to be passed to the tool call request
     */
    arguments?: object;
    /**
     * The name of the tool to be called
     */
    name?: string;
  }[];
};
export declare abstract class Base_Ai_Cf_Qwen_Qwen2_5_Coder_32B_Instruct {
  inputs: Ai_Cf_Qwen_Qwen2_5_Coder_32B_Instruct_Input;
  postProcessedOutputs: Ai_Cf_Qwen_Qwen2_5_Coder_32B_Instruct_Output;
}
export type Ai_Cf_Qwen_Qwq_32B_Input = Qwen_Qwq_32B_Prompt | Qwen_Qwq_32B_Messages;
export interface Qwen_Qwq_32B_Prompt {
  /**
   * The input text prompt for the model to generate a response.
   */
  prompt: string;
  /**
   * JSON schema that should be fulfilled for the response.
   */
  guided_json?: object;
  /**
   * If true, a chat template is not applied and you must adhere to the specific model's expected formatting.
   */
  raw?: boolean;
  /**
   * If true, the response will be streamed back incrementally using SSE, Server Sent Events.
   */
  stream?: boolean;
  /**
   * The maximum number of tokens to generate in the response.
   */
  max_tokens?: number;
  /**
   * Controls the randomness of the output; higher values produce more random results.
   */
  temperature?: number;
  /**
   * Adjusts the creativity of the AI's responses by controlling how many possible words it considers. Lower values make outputs more predictable; higher values allow for more varied and creative responses.
   */
  top_p?: number;
  /**
   * Limits the AI to choose from the top 'k' most probable words. Lower values make responses more focused; higher values introduce more variety and potential surprises.
   */
  top_k?: number;
  /**
   * Random seed for reproducibility of the generation.
   */
  seed?: number;
  /**
   * Penalty for repeated tokens; higher values discourage repetition.
   */
  repetition_penalty?: number;
  /**
   * Decreases the likelihood of the model repeating the same lines verbatim.
   */
  frequency_penalty?: number;
  /**
   * Increases the likelihood of the model introducing new topics.
   */
  presence_penalty?: number;
}
export interface Qwen_Qwq_32B_Messages {
  /**
   * An array of message objects representing the conversation history.
   */
  messages: {
    /**
     * The role of the message sender (e.g., 'user', 'assistant', 'system', 'tool').
     */
    role?: string;
    /**
     * The tool call id. Must be supplied for tool calls for Mistral-3. If you don't know what to put here you can fall back to 000000001
     */
    tool_call_id?: string;
    content?:
      | string
      | {
          /**
           * Type of the content provided
           */
          type?: string;
          text?: string;
          image_url?: {
            /**
             * image uri with data (e.g. data:image/jpeg;base64,/9j/...). HTTP URL will not be accepted
             */
            url?: string;
          };
        }[]
      | {
          /**
           * Type of the content provided
           */
          type?: string;
          text?: string;
          image_url?: {
            /**
             * image uri with data (e.g. data:image/jpeg;base64,/9j/...). HTTP URL will not be accepted
             */
            url?: string;
          };
        };
  }[];
  functions?: {
    name: string;
    code: string;
  }[];
  /**
   * A list of tools available for the assistant to use.
   */
  tools?: (
    | {
        /**
         * The name of the tool. More descriptive the better.
         */
        name: string;
        /**
         * A brief description of what the tool does.
         */
        description: string;
        /**
         * Schema defining the parameters accepted by the tool.
         */
        parameters: {
          /**
           * The type of the parameters object (usually 'object').
           */
          type: string;
          /**
           * List of required parameter names.
           */
          required?: string[];
          /**
           * Definitions of each parameter.
           */
          properties: {
            [k: string]: {
              /**
               * The data type of the parameter.
               */
              type: string;
              /**
               * A description of the expected parameter.
               */
              description: string;
            };
          };
        };
      }
    | {
        /**
         * Specifies the type of tool (e.g., 'function').
         */
        type: string;
        /**
         * Details of the function tool.
         */
        function: {
          /**
           * The name of the function.
           */
          name: string;
          /**
           * A brief description of what the function does.
           */
          description: string;
          /**
           * Schema defining the parameters accepted by the function.
           */
          parameters: {
            /**
             * The type of the parameters object (usually 'object').
             */
            type: string;
            /**
             * List of required parameter names.
             */
            required?: string[];
            /**
             * Definitions of each parameter.
             */
            properties: {
              [k: string]: {
                /**
                 * The data type of the parameter.
                 */
                type: string;
                /**
                 * A description of the expected parameter.
                 */
                description: string;
              };
            };
          };
        };
      }
  )[];
  /**
   * JSON schema that should be fufilled for the response.
   */
  guided_json?: object;
  /**
   * If true, a chat template is not applied and you must adhere to the specific model's expected formatting.
   */
  raw?: boolean;
  /**
   * If true, the response will be streamed back incrementally using SSE, Server Sent Events.
   */
  stream?: boolean;
  /**
   * The maximum number of tokens to generate in the response.
   */
  max_tokens?: number;
  /**
   * Controls the randomness of the output; higher values produce more random results.
   */
  temperature?: number;
  /**
   * Adjusts the creativity of the AI's responses by controlling how many possible words it considers. Lower values make outputs more predictable; higher values allow for more varied and creative responses.
   */
  top_p?: number;
  /**
   * Limits the AI to choose from the top 'k' most probable words. Lower values make responses more focused; higher values introduce more variety and potential surprises.
   */
  top_k?: number;
  /**
   * Random seed for reproducibility of the generation.
   */
  seed?: number;
  /**
   * Penalty for repeated tokens; higher values discourage repetition.
   */
  repetition_penalty?: number;
  /**
   * Decreases the likelihood of the model repeating the same lines verbatim.
   */
  frequency_penalty?: number;
  /**
   * Increases the likelihood of the model introducing new topics.
   */
  presence_penalty?: number;
}
export type Ai_Cf_Qwen_Qwq_32B_Output = {
  /**
   * The generated text response from the model
   */
  response: string;
  /**
   * Usage statistics for the inference request
   */
  usage?: {
    /**
     * Total number of tokens in input
     */
    prompt_tokens?: number;
    /**
     * Total number of tokens in output
     */
    completion_tokens?: number;
    /**
     * Total number of input and output tokens
     */
    total_tokens?: number;
  };
  /**
   * An array of tool calls requests made during the response generation
   */
  tool_calls?: {
    /**
     * The arguments passed to be passed to the tool call request
     */
    arguments?: object;
    /**
     * The name of the tool to be called
     */
    name?: string;
  }[];
};
export declare abstract class Base_Ai_Cf_Qwen_Qwq_32B {
  inputs: Ai_Cf_Qwen_Qwq_32B_Input;
  postProcessedOutputs: Ai_Cf_Qwen_Qwq_32B_Output;
}
export type Ai_Cf_Mistralai_Mistral_Small_3_1_24B_Instruct_Input =
  | Mistral_Small_3_1_24B_Instruct_Prompt
  | Mistral_Small_3_1_24B_Instruct_Messages;
export interface Mistral_Small_3_1_24B_Instruct_Prompt {
  /**
   * The input text prompt for the model to generate a response.
   */
  prompt: string;
  /**
   * JSON schema that should be fulfilled for the response.
   */
  guided_json?: object;
  /**
   * If true, a chat template is not applied and you must adhere to the specific model's expected formatting.
   */
  raw?: boolean;
  /**
   * If true, the response will be streamed back incrementally using SSE, Server Sent Events.
   */
  stream?: boolean;
  /**
   * The maximum number of tokens to generate in the response.
   */
  max_tokens?: number;
  /**
   * Controls the randomness of the output; higher values produce more random results.
   */
  temperature?: number;
  /**
   * Adjusts the creativity of the AI's responses by controlling how many possible words it considers. Lower values make outputs more predictable; higher values allow for more varied and creative responses.
   */
  top_p?: number;
  /**
   * Limits the AI to choose from the top 'k' most probable words. Lower values make responses more focused; higher values introduce more variety and potential surprises.
   */
  top_k?: number;
  /**
   * Random seed for reproducibility of the generation.
   */
  seed?: number;
  /**
   * Penalty for repeated tokens; higher values discourage repetition.
   */
  repetition_penalty?: number;
  /**
   * Decreases the likelihood of the model repeating the same lines verbatim.
   */
  frequency_penalty?: number;
  /**
   * Increases the likelihood of the model introducing new topics.
   */
  presence_penalty?: number;
}
export interface Mistral_Small_3_1_24B_Instruct_Messages {
  /**
   * An array of message objects representing the conversation history.
   */
  messages: {
    /**
     * The role of the message sender (e.g., 'user', 'assistant', 'system', 'tool').
     */
    role?: string;
    /**
     * The tool call id. Must be supplied for tool calls for Mistral-3. If you don't know what to put here you can fall back to 000000001
     */
    tool_call_id?: string;
    content?:
      | string
      | {
          /**
           * Type of the content provided
           */
          type?: string;
          text?: string;
          image_url?: {
            /**
             * image uri with data (e.g. data:image/jpeg;base64,/9j/...). HTTP URL will not be accepted
             */
            url?: string;
          };
        }[]
      | {
          /**
           * Type of the content provided
           */
          type?: string;
          text?: string;
          image_url?: {
            /**
             * image uri with data (e.g. data:image/jpeg;base64,/9j/...). HTTP URL will not be accepted
             */
            url?: string;
          };
        };
  }[];
  functions?: {
    name: string;
    code: string;
  }[];
  /**
   * A list of tools available for the assistant to use.
   */
  tools?: (
    | {
        /**
         * The name of the tool. More descriptive the better.
         */
        name: string;
        /**
         * A brief description of what the tool does.
         */
        description: string;
        /**
         * Schema defining the parameters accepted by the tool.
         */
        parameters: {
          /**
           * The type of the parameters object (usually 'object').
           */
          type: string;
          /**
           * List of required parameter names.
           */
          required?: string[];
          /**
           * Definitions of each parameter.
           */
          properties: {
            [k: string]: {
              /**
               * The data type of the parameter.
               */
              type: string;
              /**
               * A description of the expected parameter.
               */
              description: string;
            };
          };
        };
      }
    | {
        /**
         * Specifies the type of tool (e.g., 'function').
         */
        type: string;
        /**
         * Details of the function tool.
         */
        function: {
          /**
           * The name of the function.
           */
          name: string;
          /**
           * A brief description of what the function does.
           */
          description: string;
          /**
           * Schema defining the parameters accepted by the function.
           */
          parameters: {
            /**
             * The type of the parameters object (usually 'object').
             */
            type: string;
            /**
             * List of required parameter names.
             */
            required?: string[];
            /**
             * Definitions of each parameter.
             */
            properties: {
              [k: string]: {
                /**
                 * The data type of the parameter.
                 */
                type: string;
                /**
                 * A description of the expected parameter.
                 */
                description: string;
              };
            };
          };
        };
      }
  )[];
  /**
   * JSON schema that should be fufilled for the response.
   */
  guided_json?: object;
  /**
   * If true, a chat template is not applied and you must adhere to the specific model's expected formatting.
   */
  raw?: boolean;
  /**
   * If true, the response will be streamed back incrementally using SSE, Server Sent Events.
   */
  stream?: boolean;
  /**
   * The maximum number of tokens to generate in the response.
   */
  max_tokens?: number;
  /**
   * Controls the randomness of the output; higher values produce more random results.
   */
  temperature?: number;
  /**
   * Adjusts the creativity of the AI's responses by controlling how many possible words it considers. Lower values make outputs more predictable; higher values allow for more varied and creative responses.
   */
  top_p?: number;
  /**
   * Limits the AI to choose from the top 'k' most probable words. Lower values make responses more focused; higher values introduce more variety and potential surprises.
   */
  top_k?: number;
  /**
   * Random seed for reproducibility of the generation.
   */
  seed?: number;
  /**
   * Penalty for repeated tokens; higher values discourage repetition.
   */
  repetition_penalty?: number;
  /**
   * Decreases the likelihood of the model repeating the same lines verbatim.
   */
  frequency_penalty?: number;
  /**
   * Increases the likelihood of the model introducing new topics.
   */
  presence_penalty?: number;
}
export type Ai_Cf_Mistralai_Mistral_Small_3_1_24B_Instruct_Output = {
  /**
   * The generated text response from the model
   */
  response: string;
  /**
   * Usage statistics for the inference request
   */
  usage?: {
    /**
     * Total number of tokens in input
     */
    prompt_tokens?: number;
    /**
     * Total number of tokens in output
     */
    completion_tokens?: number;
    /**
     * Total number of input and output tokens
     */
    total_tokens?: number;
  };
  /**
   * An array of tool calls requests made during the response generation
   */
  tool_calls?: {
    /**
     * The arguments passed to be passed to the tool call request
     */
    arguments?: object;
    /**
     * The name of the tool to be called
     */
    name?: string;
  }[];
};
export declare abstract class Base_Ai_Cf_Mistralai_Mistral_Small_3_1_24B_Instruct {
  inputs: Ai_Cf_Mistralai_Mistral_Small_3_1_24B_Instruct_Input;
  postProcessedOutputs: Ai_Cf_Mistralai_Mistral_Small_3_1_24B_Instruct_Output;
}
export type Ai_Cf_Google_Gemma_3_12B_It_Input = Google_Gemma_3_12B_It_Prompt | Google_Gemma_3_12B_It_Messages;
export interface Google_Gemma_3_12B_It_Prompt {
  /**
   * The input text prompt for the model to generate a response.
   */
  prompt: string;
  /**
   * JSON schema that should be fufilled for the response.
   */
  guided_json?: object;
  /**
   * If true, a chat template is not applied and you must adhere to the specific model's expected formatting.
   */
  raw?: boolean;
  /**
   * If true, the response will be streamed back incrementally using SSE, Server Sent Events.
   */
  stream?: boolean;
  /**
   * The maximum number of tokens to generate in the response.
   */
  max_tokens?: number;
  /**
   * Controls the randomness of the output; higher values produce more random results.
   */
  temperature?: number;
  /**
   * Adjusts the creativity of the AI's responses by controlling how many possible words it considers. Lower values make outputs more predictable; higher values allow for more varied and creative responses.
   */
  top_p?: number;
  /**
   * Limits the AI to choose from the top 'k' most probable words. Lower values make responses more focused; higher values introduce more variety and potential surprises.
   */
  top_k?: number;
  /**
   * Random seed for reproducibility of the generation.
   */
  seed?: number;
  /**
   * Penalty for repeated tokens; higher values discourage repetition.
   */
  repetition_penalty?: number;
  /**
   * Decreases the likelihood of the model repeating the same lines verbatim.
   */
  frequency_penalty?: number;
  /**
   * Increases the likelihood of the model introducing new topics.
   */
  presence_penalty?: number;
}
export interface Google_Gemma_3_12B_It_Messages {
  /**
   * An array of message objects representing the conversation history.
   */
  messages: {
    /**
     * The role of the message sender (e.g., 'user', 'assistant', 'system', 'tool').
     */
    role?: string;
    content?:
      | string
      | {
          /**
           * Type of the content provided
           */
          type?: string;
          text?: string;
          image_url?: {
            /**
             * image uri with data (e.g. data:image/jpeg;base64,/9j/...). HTTP URL will not be accepted
             */
            url?: string;
          };
        }[]
      | {
          /**
           * Type of the content provided
           */
          type?: string;
          text?: string;
          image_url?: {
            /**
             * image uri with data (e.g. data:image/jpeg;base64,/9j/...). HTTP URL will not be accepted
             */
            url?: string;
          };
        };
  }[];
  functions?: {
    name: string;
    code: string;
  }[];
  /**
   * A list of tools available for the assistant to use.
   */
  tools?: (
    | {
        /**
         * The name of the tool. More descriptive the better.
         */
        name: string;
        /**
         * A brief description of what the tool does.
         */
        description: string;
        /**
         * Schema defining the parameters accepted by the tool.
         */
        parameters: {
          /**
           * The type of the parameters object (usually 'object').
           */
          type: string;
          /**
           * List of required parameter names.
           */
          required?: string[];
          /**
           * Definitions of each parameter.
           */
          properties: {
            [k: string]: {
              /**
               * The data type of the parameter.
               */
              type: string;
              /**
               * A description of the expected parameter.
               */
              description: string;
            };
          };
        };
      }
    | {
        /**
         * Specifies the type of tool (e.g., 'function').
         */
        type: string;
        /**
         * Details of the function tool.
         */
        function: {
          /**
           * The name of the function.
           */
          name: string;
          /**
           * A brief description of what the function does.
           */
          description: string;
          /**
           * Schema defining the parameters accepted by the function.
           */
          parameters: {
            /**
             * The type of the parameters object (usually 'object').
             */
            type: string;
            /**
             * List of required parameter names.
             */
            required?: string[];
            /**
             * Definitions of each parameter.
             */
            properties: {
              [k: string]: {
                /**
                 * The data type of the parameter.
                 */
                type: string;
                /**
                 * A description of the expected parameter.
                 */
                description: string;
              };
            };
          };
        };
      }
  )[];
  /**
   * JSON schema that should be fufilled for the response.
   */
  guided_json?: object;
  /**
   * If true, a chat template is not applied and you must adhere to the specific model's expected formatting.
   */
  raw?: boolean;
  /**
   * If true, the response will be streamed back incrementally using SSE, Server Sent Events.
   */
  stream?: boolean;
  /**
   * The maximum number of tokens to generate in the response.
   */
  max_tokens?: number;
  /**
   * Controls the randomness of the output; higher values produce more random results.
   */
  temperature?: number;
  /**
   * Adjusts the creativity of the AI's responses by controlling how many possible words it considers. Lower values make outputs more predictable; higher values allow for more varied and creative responses.
   */
  top_p?: number;
  /**
   * Limits the AI to choose from the top 'k' most probable words. Lower values make responses more focused; higher values introduce more variety and potential surprises.
   */
  top_k?: number;
  /**
   * Random seed for reproducibility of the generation.
   */
  seed?: number;
  /**
   * Penalty for repeated tokens; higher values discourage repetition.
   */
  repetition_penalty?: number;
  /**
   * Decreases the likelihood of the model repeating the same lines verbatim.
   */
  frequency_penalty?: number;
  /**
   * Increases the likelihood of the model introducing new topics.
   */
  presence_penalty?: number;
}
export type Ai_Cf_Google_Gemma_3_12B_It_Output = {
  /**
   * The generated text response from the model
   */
  response: string;
  /**
   * Usage statistics for the inference request
   */
  usage?: {
    /**
     * Total number of tokens in input
     */
    prompt_tokens?: number;
    /**
     * Total number of tokens in output
     */
    completion_tokens?: number;
    /**
     * Total number of input and output tokens
     */
    total_tokens?: number;
  };
  /**
   * An array of tool calls requests made during the response generation
   */
  tool_calls?: {
    /**
     * The arguments passed to be passed to the tool call request
     */
    arguments?: object;
    /**
     * The name of the tool to be called
     */
    name?: string;
  }[];
};
export declare abstract class Base_Ai_Cf_Google_Gemma_3_12B_It {
  inputs: Ai_Cf_Google_Gemma_3_12B_It_Input;
  postProcessedOutputs: Ai_Cf_Google_Gemma_3_12B_It_Output;
}
export type Ai_Cf_Meta_Llama_4_Scout_17B_16E_Instruct_Input = Ai_Cf_Meta_Llama_4_Prompt | Ai_Cf_Meta_Llama_4_Messages;
export interface Ai_Cf_Meta_Llama_4_Prompt {
  /**
   * The input text prompt for the model to generate a response.
   */
  prompt: string;
  /**
   * JSON schema that should be fulfilled for the response.
   */
  guided_json?: object;
  response_format?: JSONMode;
  /**
   * If true, a chat template is not applied and you must adhere to the specific model's expected formatting.
   */
  raw?: boolean;
  /**
   * If true, the response will be streamed back incrementally using SSE, Server Sent Events.
   */
  stream?: boolean;
  /**
   * The maximum number of tokens to generate in the response.
   */
  max_tokens?: number;
  /**
   * Controls the randomness of the output; higher values produce more random results.
   */
  temperature?: number;
  /**
   * Adjusts the creativity of the AI's responses by controlling how many possible words it considers. Lower values make outputs more predictable; higher values allow for more varied and creative responses.
   */
  top_p?: number;
  /**
   * Limits the AI to choose from the top 'k' most probable words. Lower values make responses more focused; higher values introduce more variety and potential surprises.
   */
  top_k?: number;
  /**
   * Random seed for reproducibility of the generation.
   */
  seed?: number;
  /**
   * Penalty for repeated tokens; higher values discourage repetition.
   */
  repetition_penalty?: number;
  /**
   * Decreases the likelihood of the model repeating the same lines verbatim.
   */
  frequency_penalty?: number;
  /**
   * Increases the likelihood of the model introducing new topics.
   */
  presence_penalty?: number;
}
export interface Ai_Cf_Meta_Llama_4_Messages {
  /**
   * An array of message objects representing the conversation history.
   */
  messages: {
    /**
     * The role of the message sender (e.g., 'user', 'assistant', 'system', 'tool').
     */
    role?: string;
    /**
     * The tool call id. If you don't know what to put here you can fall back to 000000001
     */
    tool_call_id?: string;
    content?:
      | string
      | {
          /**
           * Type of the content provided
           */
          type?: string;
          text?: string;
          image_url?: {
            /**
             * image uri with data (e.g. data:image/jpeg;base64,/9j/...). HTTP URL will not be accepted
             */
            url?: string;
          };
        }[]
      | {
          /**
           * Type of the content provided
           */
          type?: string;
          text?: string;
          image_url?: {
            /**
             * image uri with data (e.g. data:image/jpeg;base64,/9j/...). HTTP URL will not be accepted
             */
            url?: string;
          };
        };
  }[];
  functions?: {
    name: string;
    code: string;
  }[];
  /**
   * A list of tools available for the assistant to use.
   */
  tools?: (
    | {
        /**
         * The name of the tool. More descriptive the better.
         */
        name: string;
        /**
         * A brief description of what the tool does.
         */
        description: string;
        /**
         * Schema defining the parameters accepted by the tool.
         */
        parameters: {
          /**
           * The type of the parameters object (usually 'object').
           */
          type: string;
          /**
           * List of required parameter names.
           */
          required?: string[];
          /**
           * Definitions of each parameter.
           */
          properties: {
            [k: string]: {
              /**
               * The data type of the parameter.
               */
              type: string;
              /**
               * A description of the expected parameter.
               */
              description: string;
            };
          };
        };
      }
    | {
        /**
         * Specifies the type of tool (e.g., 'function').
         */
        type: string;
        /**
         * Details of the function tool.
         */
        function: {
          /**
           * The name of the function.
           */
          name: string;
          /**
           * A brief description of what the function does.
           */
          description: string;
          /**
           * Schema defining the parameters accepted by the function.
           */
          parameters: {
            /**
             * The type of the parameters object (usually 'object').
             */
            type: string;
            /**
             * List of required parameter names.
             */
            required?: string[];
            /**
             * Definitions of each parameter.
             */
            properties: {
              [k: string]: {
                /**
                 * The data type of the parameter.
                 */
                type: string;
                /**
                 * A description of the expected parameter.
                 */
                description: string;
              };
            };
          };
        };
      }
  )[];
  response_format?: JSONMode;
  /**
   * JSON schema that should be fufilled for the response.
   */
  guided_json?: object;
  /**
   * If true, a chat template is not applied and you must adhere to the specific model's expected formatting.
   */
  raw?: boolean;
  /**
   * If true, the response will be streamed back incrementally using SSE, Server Sent Events.
   */
  stream?: boolean;
  /**
   * The maximum number of tokens to generate in the response.
   */
  max_tokens?: number;
  /**
   * Controls the randomness of the output; higher values produce more random results.
   */
  temperature?: number;
  /**
   * Adjusts the creativity of the AI's responses by controlling how many possible words it considers. Lower values make outputs more predictable; higher values allow for more varied and creative responses.
   */
  top_p?: number;
  /**
   * Limits the AI to choose from the top 'k' most probable words. Lower values make responses more focused; higher values introduce more variety and potential surprises.
   */
  top_k?: number;
  /**
   * Random seed for reproducibility of the generation.
   */
  seed?: number;
  /**
   * Penalty for repeated tokens; higher values discourage repetition.
   */
  repetition_penalty?: number;
  /**
   * Decreases the likelihood of the model repeating the same lines verbatim.
   */
  frequency_penalty?: number;
  /**
   * Increases the likelihood of the model introducing new topics.
   */
  presence_penalty?: number;
}
export type Ai_Cf_Meta_Llama_4_Scout_17B_16E_Instruct_Output = {
  /**
   * The generated text response from the model
   */
  response: string;
  /**
   * Usage statistics for the inference request
   */
  usage?: {
    /**
     * Total number of tokens in input
     */
    prompt_tokens?: number;
    /**
     * Total number of tokens in output
     */
    completion_tokens?: number;
    /**
     * Total number of input and output tokens
     */
    total_tokens?: number;
  };
  /**
   * An array of tool calls requests made during the response generation
   */
  tool_calls?: {
    /**
     * The tool call id.
     */
    id?: string;
    /**
     * Specifies the type of tool (e.g., 'function').
     */
    type?: string;
    /**
     * Details of the function tool.
     */
    function?: {
      /**
       * The name of the tool to be called
       */
      name?: string;
      /**
       * The arguments passed to be passed to the tool call request
       */
      arguments?: object;
    };
  }[];
};
export declare abstract class Base_Ai_Cf_Meta_Llama_4_Scout_17B_16E_Instruct {
  inputs: Ai_Cf_Meta_Llama_4_Scout_17B_16E_Instruct_Input;
  postProcessedOutputs: Ai_Cf_Meta_Llama_4_Scout_17B_16E_Instruct_Output;
}
export interface AiModels {
  "@cf/huggingface/distilbert-sst-2-int8": BaseAiTextClassification;
  "@cf/stabilityai/stable-diffusion-xl-base-1.0": BaseAiTextToImage;
  "@cf/runwayml/stable-diffusion-v1-5-inpainting": BaseAiTextToImage;
  "@cf/runwayml/stable-diffusion-v1-5-img2img": BaseAiTextToImage;
  "@cf/lykon/dreamshaper-8-lcm": BaseAiTextToImage;
  "@cf/bytedance/stable-diffusion-xl-lightning": BaseAiTextToImage;
  "@cf/myshell-ai/melotts": BaseAiTextToSpeech;
  "@cf/microsoft/resnet-50": BaseAiImageClassification;
  "@cf/facebook/detr-resnet-50": BaseAiObjectDetection;
  "@cf/meta/llama-2-7b-chat-int8": BaseAiTextGeneration;
  "@cf/mistral/mistral-7b-instruct-v0.1": BaseAiTextGeneration;
  "@cf/meta/llama-2-7b-chat-fp16": BaseAiTextGeneration;
  "@hf/thebloke/llama-2-13b-chat-awq": BaseAiTextGeneration;
  "@hf/thebloke/mistral-7b-instruct-v0.1-awq": BaseAiTextGeneration;
  "@hf/thebloke/zephyr-7b-beta-awq": BaseAiTextGeneration;
  "@hf/thebloke/openhermes-2.5-mistral-7b-awq": BaseAiTextGeneration;
  "@hf/thebloke/neural-chat-7b-v3-1-awq": BaseAiTextGeneration;
  "@hf/thebloke/llamaguard-7b-awq": BaseAiTextGeneration;
  "@hf/thebloke/deepseek-coder-6.7b-base-awq": BaseAiTextGeneration;
  "@hf/thebloke/deepseek-coder-6.7b-instruct-awq": BaseAiTextGeneration;
  "@cf/deepseek-ai/deepseek-math-7b-instruct": BaseAiTextGeneration;
  "@cf/defog/sqlcoder-7b-2": BaseAiTextGeneration;
  "@cf/openchat/openchat-3.5-0106": BaseAiTextGeneration;
  "@cf/tiiuae/falcon-7b-instruct": BaseAiTextGeneration;
  "@cf/thebloke/discolm-german-7b-v1-awq": BaseAiTextGeneration;
  "@cf/qwen/qwen1.5-0.5b-chat": BaseAiTextGeneration;
  "@cf/qwen/qwen1.5-7b-chat-awq": BaseAiTextGeneration;
  "@cf/qwen/qwen1.5-14b-chat-awq": BaseAiTextGeneration;
  "@cf/tinyllama/tinyllama-1.1b-chat-v1.0": BaseAiTextGeneration;
  "@cf/microsoft/phi-2": BaseAiTextGeneration;
  "@cf/qwen/qwen1.5-1.8b-chat": BaseAiTextGeneration;
  "@cf/mistral/mistral-7b-instruct-v0.2-lora": BaseAiTextGeneration;
  "@hf/nousresearch/hermes-2-pro-mistral-7b": BaseAiTextGeneration;
  "@hf/nexusflow/starling-lm-7b-beta": BaseAiTextGeneration;
  "@hf/google/gemma-7b-it": BaseAiTextGeneration;
  "@cf/meta-llama/llama-2-7b-chat-hf-lora": BaseAiTextGeneration;
  "@cf/google/gemma-2b-it-lora": BaseAiTextGeneration;
  "@cf/google/gemma-7b-it-lora": BaseAiTextGeneration;
  "@hf/mistral/mistral-7b-instruct-v0.2": BaseAiTextGeneration;
  "@cf/meta/llama-3-8b-instruct": BaseAiTextGeneration;
  "@cf/fblgit/una-cybertron-7b-v2-bf16": BaseAiTextGeneration;
  "@cf/meta/llama-3-8b-instruct-awq": BaseAiTextGeneration;
  "@hf/meta-llama/meta-llama-3-8b-instruct": BaseAiTextGeneration;
  "@cf/meta/llama-3.1-8b-instruct": BaseAiTextGeneration;
  "@cf/meta/llama-3.1-8b-instruct-fp8": BaseAiTextGeneration;
  "@cf/meta/llama-3.1-8b-instruct-awq": BaseAiTextGeneration;
  "@cf/meta/llama-3.2-3b-instruct": BaseAiTextGeneration;
  "@cf/meta/llama-3.2-1b-instruct": BaseAiTextGeneration;
  "@cf/deepseek-ai/deepseek-r1-distill-qwen-32b": BaseAiTextGeneration;
  "@cf/facebook/bart-large-cnn": BaseAiSummarization;
  "@cf/llava-hf/llava-1.5-7b-hf": BaseAiImageToText;
  "@cf/baai/bge-base-en-v1.5": Base_Ai_Cf_Baai_Bge_Base_En_V1_5;
  "@cf/openai/whisper": Base_Ai_Cf_Openai_Whisper;
  "@cf/meta/m2m100-1.2b": Base_Ai_Cf_Meta_M2M100_1_2B;
  "@cf/baai/bge-small-en-v1.5": Base_Ai_Cf_Baai_Bge_Small_En_V1_5;
  "@cf/baai/bge-large-en-v1.5": Base_Ai_Cf_Baai_Bge_Large_En_V1_5;
  "@cf/unum/uform-gen2-qwen-500m": Base_Ai_Cf_Unum_Uform_Gen2_Qwen_500M;
  "@cf/openai/whisper-tiny-en": Base_Ai_Cf_Openai_Whisper_Tiny_En;
  "@cf/openai/whisper-large-v3-turbo": Base_Ai_Cf_Openai_Whisper_Large_V3_Turbo;
  "@cf/baai/bge-m3": Base_Ai_Cf_Baai_Bge_M3;
  "@cf/black-forest-labs/flux-1-schnell": Base_Ai_Cf_Black_Forest_Labs_Flux_1_Schnell;
  "@cf/meta/llama-3.2-11b-vision-instruct": Base_Ai_Cf_Meta_Llama_3_2_11B_Vision_Instruct;
  "@cf/meta/llama-3.3-70b-instruct-fp8-fast": Base_Ai_Cf_Meta_Llama_3_3_70B_Instruct_Fp8_Fast;
  "@cf/meta/llama-guard-3-8b": Base_Ai_Cf_Meta_Llama_Guard_3_8B;
  "@cf/baai/bge-reranker-base": Base_Ai_Cf_Baai_Bge_Reranker_Base;
  "@cf/qwen/qwen2.5-coder-32b-instruct": Base_Ai_Cf_Qwen_Qwen2_5_Coder_32B_Instruct;
  "@cf/qwen/qwq-32b": Base_Ai_Cf_Qwen_Qwq_32B;
  "@cf/mistralai/mistral-small-3.1-24b-instruct": Base_Ai_Cf_Mistralai_Mistral_Small_3_1_24B_Instruct;
  "@cf/google/gemma-3-12b-it": Base_Ai_Cf_Google_Gemma_3_12B_It;
  "@cf/meta/llama-4-scout-17b-16e-instruct": Base_Ai_Cf_Meta_Llama_4_Scout_17B_16E_Instruct;
}
export type AiOptions = {
  /**
   * Send requests as an asynchronous batch job, only works for supported models
   * https://developers.cloudflare.com/workers-ai/features/batch-api
   */
  queueRequest?: boolean;
  gateway?: GatewayOptions;
  returnRawResponse?: boolean;
  prefix?: string;
  extraHeaders?: object;
};
export type ConversionResponse = {
  name: string;
  mimeType: string;
  format: "markdown";
  tokens: number;
  data: string;
};
export type AiModelsSearchParams = {
  author?: string;
  hide_experimental?: boolean;
  page?: number;
  per_page?: number;
  search?: string;
  source?: number;
  task?: string;
};
export type AiModelsSearchObject = {
  id: string;
  source: number;
  name: string;
  description: string;
  task: {
    id: string;
    name: string;
    description: string;
  };
  tags: string[];
  properties: {
    property_id: string;
    value: string;
  }[];
};
export interface InferenceUpstreamError extends Error {}
export interface AiInternalError extends Error {}
export type AiModelListType = Record<string, any>;
export declare abstract class Ai<AiModelList extends AiModelListType = AiModels> {
  aiGatewayLogId: string | null;
  gateway(gatewayId: string): AiGateway;
  autorag(autoragId: string): AutoRAG;
  run<Name extends keyof AiModelList, Options extends AiOptions, InputOptions extends AiModelList[Name]["inputs"]>(
    model: Name,
    inputs: InputOptions,
    options?: Options,
  ): Promise<
    Options extends {
      returnRawResponse: true;
    }
      ? Response
      : InputOptions extends {
            stream: true;
          }
        ? ReadableStream
        : AiModelList[Name]["postProcessedOutputs"]
  >;
  models(params?: AiModelsSearchParams): Promise<AiModelsSearchObject[]>;
  toMarkdown(
    files: {
      name: string;
      blob: Blob;
    }[],
    options?: {
      gateway?: GatewayOptions;
      extraHeaders?: object;
    },
  ): Promise<ConversionResponse[]>;
  toMarkdown(
    files: {
      name: string;
      blob: Blob;
    },
    options?: {
      gateway?: GatewayOptions;
      extraHeaders?: object;
    },
  ): Promise<ConversionResponse>;
}<|MERGE_RESOLUTION|>--- conflicted
+++ resolved
@@ -1026,11 +1026,7 @@
   /**
    * Random seed for reproducibility of the generation.
    */
-<<<<<<< HEAD
   seed?: number;
-=======
-  query: string;
->>>>>>> 52f83bad
   /**
    * Penalty for repeated tokens; higher values discourage repetition.
    */
@@ -1356,6 +1352,7 @@
   /**
    * A query you wish to perform against the provided contexts.
    */
+  query: string;
   /**
    * Number of returned results starting with the best score.
    */
